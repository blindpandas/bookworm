# coding: utf-8

import sys
import struct
import re


name = "bookworm"
display_name = "Bookworm"
<<<<<<< HEAD
author = "Musharraf Omer"
author_email = "ibnomer2011@hotmail.com"
version = "0.1b4"
version_ex = "0.1.4.0"
url = "https://github.com/mush42/bookworm/"
website = "https://mush42.github.io/bookworm/"
update_url = "https://mush42.github.io/bookworm/current_version.json"
copyright = f"Copyright (c) 2019 {author} and {display_name} contributors."
is_frozen = hasattr(sys, "frozen") and hasattr(sys, "_MEIPASS")
=======
description = "The Universally accessible document reader"
author = "Blind Pandas"
author_email = "info@blindpandas.com"
version = "0.4b1"
version_ex = "0.4.0.1"
zurl = "https://github.com/blindpandas/bookworm"
website = "https://blindpandas.com/bookworm/"
update_url = "https://blindpandas.com/bookworm/current_version.json"
copyright = f"Copyright (c) 2021 {author} and {display_name} contributors."
is_frozen = getattr(sys, "frozen", False) and hasattr(sys, "_MEIPASS")
>>>>>>> 99f85c73
arch = "x86" if struct.calcsize("P") == 4 else "x64"
debug = False
# The programatic identifier used in file association
prog_id = "bookworm.a11y.reader.1"
# These variables are set upon app initialization
args = extra_args = command_line_mode = as_main = current_language = None

# Version pattern
VERSION_PATTERN = r"""
    v?
    (?:
        (?:(?P<major>[0-9]+))
        [-_\.]?
        (?P<minor>[0-9]+(?:\.[0-9]+)*)
        (?P<pre>
            [-_\.]?
            (?P<pre_type>(a|b|rc))
            [-_\.]?
            (?P<pre_number>[0-9]+)?
        )?
        (?P<post>
            [-_\.]?
            (?P<post_type>(post))
            [-_\.]?
            (?P<post_number>[0-9]+)?
        )?
    )
"""


def get_version_info(version_string=version):
    pattern = re.compile(
        r"^\s*" + VERSION_PATTERN + r"\s*$", re.VERBOSE | re.IGNORECASE
    )
    mat = pattern.match(version_string)
    if not mat:
        raise ValueError
    return mat.groupdict()<|MERGE_RESOLUTION|>--- conflicted
+++ resolved
@@ -7,17 +7,6 @@
 
 name = "bookworm"
 display_name = "Bookworm"
-<<<<<<< HEAD
-author = "Musharraf Omer"
-author_email = "ibnomer2011@hotmail.com"
-version = "0.1b4"
-version_ex = "0.1.4.0"
-url = "https://github.com/mush42/bookworm/"
-website = "https://mush42.github.io/bookworm/"
-update_url = "https://mush42.github.io/bookworm/current_version.json"
-copyright = f"Copyright (c) 2019 {author} and {display_name} contributors."
-is_frozen = hasattr(sys, "frozen") and hasattr(sys, "_MEIPASS")
-=======
 description = "The Universally accessible document reader"
 author = "Blind Pandas"
 author_email = "info@blindpandas.com"
@@ -28,7 +17,6 @@
 update_url = "https://blindpandas.com/bookworm/current_version.json"
 copyright = f"Copyright (c) 2021 {author} and {display_name} contributors."
 is_frozen = getattr(sys, "frozen", False) and hasattr(sys, "_MEIPASS")
->>>>>>> 99f85c73
 arch = "x86" if struct.calcsize("P") == 4 else "x64"
 debug = False
 # The programatic identifier used in file association
