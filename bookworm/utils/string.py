# coding: utf-8

from __future__ import annotations

<<<<<<< HEAD
import codecs
=======
>>>>>>> a4ab9ee4
from functools import lru_cache
from io import BytesIO, StringIO
from xml.sax.saxutils import escape

<<<<<<< HEAD
import attr
import chardet
=======
>>>>>>> a4ab9ee4
import regex

from bookworm import typehints as t
from bookworm.logger import logger

try:
    from rapidfuzz.process import extract as fuzzy_matcher

    _IS_FUZZYWUZZY = False
except ImportError:
    from fuzzywuzzy.process import extractBests as fuzzy_matcher

    _IS_FUZZYWUZZY = True


log = logger.getChild(__name__)
FALLBACK_ENCODING = "latin1"


_T = t.TypeVar("T")


# Taken from: https://stackoverflow.com/a/47248784
URL_REGEX = regex.compile(
    r"""(?i)\b((?:[a-z][\w-]+:(?:/{1,3}|[a-z0-9%])|www\d{0,3}[.]|[a-z0-9.\-]+[.][a-z]{2,4}/)(?:[^\s()<>]+|\(([^\s()<>]+|(\([^\s()<>]+\)))*\))+(?:\(([^\s()<>]+|(\([^\s()<>]+\)))*\)|[^\s`!()\[\]{};:'".,<>?«»“”‘’]))"""
)
URL_BAD_CHARS = "'\\.,[](){}:;\""


# New line character
UNIX_NEWLINE = "\n"
WINDOWS_NEWLINE = "\r\n"
MAC_NEWLINE = "\r"
NEWLINE = UNIX_NEWLINE
MORE_THAN_ONE_LINE = regex.compile(r"[\n]{2,}")
EXCESS_LINE_REPLACEMENT_FUNC = lambda m: m[0].replace("\n", " ")[:-1] + "\n"


@attr.s(auto_attribs=True, slots=True, frozen=True, repr=False)
class TextContentDecoder:
    content: bytes
    prefered_encoding: str = "utf-8"
    fallback_encoding: str = FALLBACK_ENCODING

    def __repr__(self):
        return f"<{self.__class__.__name__}: content_length: {len(self.content)}, prefered_encoding: {self.prefered_encoding}>"

    @classmethod
    def from_filename(
        cls,
        filename: os.PathLike,
        prefered_encoding="utf-8",
        fallback_encoding=FALLBACK_ENCODING,
    ):
        with open(filename, "rb") as file:
            return cls(file.read(), prefered_encoding, fallback_encoding)

    def get_text(self):
        text, encoding = self.get_text_and_explain()
        return text

    def get_text_and_explain(self) -> tuple[str, str]:
        try:
            return self.content.decode(self.prefered_encoding), self.prefered_encoding
        except UnicodeDecodeError:
            pass
        encoding_res = chardet.detect(self.content[:5000])
        if encoding_res["confidence"] >= 0.5:
            try:
                return (
                    self.content.decode(encoding_res["encoding"], errors="replace"),
                    encoding_res["encoding"],
                )
            except UnicodeDecodeError:
                pass
        log.warning(
            f"Failed to detect content encoding. Resorting to '{FALLBACK_ENCODING}'"
        )
        return (
            self.content.decode(FALLBACK_ENCODING, errors="replace"),
            FALLBACK_ENCODING,
        )

    def get_utf8(self):
        __, encoding = self.get_text_and_explain()
        outbuf = BytesIO()
        encoded_file = codecs.EncodedFile(
            outbuf, data_encoding=encoding, file_encoding="utf-8", errors="replace"
        )
        encoded_file.write(self.content)
        return encoded_file.getvalue().decode("utf-8")


def normalize_line_breaks(text, line_break=UNIX_NEWLINE):
    return text.replace("\r", " ")


def remove_excess_blank_lines(text):
    return MORE_THAN_ONE_LINE.sub(
        EXCESS_LINE_REPLACEMENT_FUNC, normalize_line_breaks(text)
    )


def fuzzy_search(
    query: str,
    choices: list[_T],
    limit: int = 25,
    score_cutoff: float = 50,
    string_converter=str,
) -> list[_T]:
    if _IS_FUZZYWUZZY:
        match_choices = {
            idx: string_converter(item) for (idx, item) in enumerate(choices)
        }
    else:
        match_choices = [string_converter(c) for c in choices]
    return [
        choices[idx]
        for (__, __, idx) in fuzzy_matcher(
            query, match_choices, limit=limit, score_cutoff=score_cutoff
        )
    ]


@lru_cache(maxsize=5)
def get_url_spans(text):
    return tuple(
        (span := m.span(), text[slice(*span)].strip(URL_BAD_CHARS))
        for m in URL_REGEX.finditer(text)
    )


def is_external_url(text):
    return URL_REGEX.match(text) is not None


def escape_html(text):
    """Escape the text so as to be used
    as a part of an HTML document.

    Taken from python Wiki.
    """
    html_escape_table = {'"': "&quot;", "'": "&apos;"}
    return escape(text, html_escape_table)<|MERGE_RESOLUTION|>--- conflicted
+++ resolved
@@ -1,20 +1,13 @@
 # coding: utf-8
 
 from __future__ import annotations
-
-<<<<<<< HEAD
 import codecs
-=======
->>>>>>> a4ab9ee4
 from functools import lru_cache
 from io import BytesIO, StringIO
 from xml.sax.saxutils import escape
 
-<<<<<<< HEAD
 import attr
 import chardet
-=======
->>>>>>> a4ab9ee4
 import regex
 
 from bookworm import typehints as t
