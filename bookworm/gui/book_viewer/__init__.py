--- conflicted
+++ resolved
@@ -11,11 +11,6 @@
 
 from bookworm import app, config, speech
 from bookworm import typehints as t
-<<<<<<< HEAD
-from bookworm.concurrency import CancellationToken, threaded_worker
-from bookworm.document import DocumentRestrictedError, DummyDocument
-from bookworm.gui.components import AsyncSnakDialog, TocTreeManager
-=======
 from bookworm import app
 from bookworm import config
 from bookworm import speech
@@ -43,7 +38,6 @@
     reading_position_change,
 )
 from bookworm.structured_text import TextRange
->>>>>>> cecfed27
 from bookworm.gui.contentview_ctrl import ContentViewCtrl
 from bookworm.logger import logger
 from bookworm.paths import app_path, fonts_path
