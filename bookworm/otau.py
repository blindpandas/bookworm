--- conflicted
+++ resolved
@@ -18,50 +18,6 @@
 UPDATE_CHECK_INTERVAL = 20 * 60 * 60
 
 
-<<<<<<< HEAD
-def kill_other_running_instances():
-    """Ensure that only this instance is running."""
-    log.debug("Killing other running instances of the application.")
-    pid, exe_dir = os.getpid(), Path(sys.executable).resolve().parent
-    for proc in Process.GetProcessesByName(app.name):
-        if Path(proc.MainModule.FileName).resolve().parent != exe_dir:
-            continue
-        if proc.Id != os.getpid():
-            proc.Kill()
-
-
-@ignore(OSError)
-def extract_update_bundle(bundle):
-    update_dir = paths.data_path("update")
-    if update_dir.exists():
-        log.info("Found previous update data. Removing...")
-        shutil.rmtree(update_dir, ignore_errors=True)
-    log.debug("Extracting update bundle")
-    bundle.seek(0)
-    extraction_dir = update_dir.joinpath("extracted")
-    extraction_dir.mkdir(parents=True, exist_ok=True)
-    archive_file = BytesIO(decompress(bundle.read()))
-    with zipfile.ZipFile(archive_file) as archive:
-        archive.extractall(extraction_dir)
-    return extraction_dir
-
-
-def check_for_updates_upon_startup():
-    if not app.command_line_mode and config.conf["general"]["auto_check_for_updates"]:
-        check_for_updates()
-    else:
-        log.info("Automatic updates are disabled by user.")
-
-
-@ignore(KeyError, retval=(None,) * 3)
-def parse_update_info(update_info):
-    current_version = app.get_version_info()
-    update_channel = current_version["pre_type"] or ""
-    upstream_version = update_info[update_channel]
-    dl_url = upstream_version[f"{app.arch}_download"]
-    dl_sha1hash = upstream_version[f"{app.arch}_sha1hash"]
-    return upstream_version["version"], dl_url, dl_sha1hash
-=======
 class UpdateChannel(BaseModel):
     __root__: str
 
@@ -104,7 +60,6 @@
 
     def get_update_info_for_channel(self, channel_identifier):
         return self.__root__.get(UpdateChannel.construct(__root__=channel_identifier))
->>>>>>> 99f85c73
 
 
 @call_threaded
