--- conflicted
+++ resolved
@@ -13,10 +13,6 @@
 from bookworm.document import (DocumentEncryptedError, DocumentError,
                                DocumentIOError, PaginationError, Section)
 from bookworm.document.formats import *
-<<<<<<< HEAD
-from bookworm.document.uri import DocumentUri
-from bookworm.i18n import is_rtl
-=======
 from bookworm.document import (
     BaseDocument,
     BasePage,
@@ -38,7 +34,6 @@
     reading_position_change,
 )
 from bookworm.structured_text import TextStructureMetadata, SemanticElementType
->>>>>>> cecfed27
 from bookworm.logger import logger
 from bookworm.signals import (reader_book_loaded, reader_book_unloaded,
                               reader_page_changed, reader_section_changed,
