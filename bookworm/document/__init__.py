--- conflicted
+++ resolved
@@ -1,15 +1,5 @@
 # coding: utf-8
 
-<<<<<<< HEAD
-from .base import (BaseDocument, BasePage, DummyDocument, SinglePage,
-                   SinglePageDocument, VirtualDocument)
-from .elements import (SINGLE_PAGE_DOCUMENT_PAGER, BookMetadata, DocumentInfo,
-                       LinkTarget, Pager, Section, TreeStackBuilder)
-from .exceptions import (ChangeDocument, DocumentEncryptedError, DocumentError,
-                         DocumentIOError, DocumentRestrictedError,
-                         PaginationError)
-from .features import READING_MODE_LABELS, DocumentCapability, ReadingMode
-=======
 from .base import (
     BaseDocument,
     BasePage,
@@ -43,7 +33,6 @@
     ArchiveContainsMultipleDocuments,
 )
 from .uri import DocumentUri
->>>>>>> cecfed27
 from .formats import *
 from .uri import DocumentUri
 
