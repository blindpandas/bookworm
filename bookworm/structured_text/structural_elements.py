--- conflicted
+++ resolved
@@ -9,10 +9,7 @@
 from itertools import chain
 
 import attr
-<<<<<<< HEAD
-=======
 from chemical import ChemicalException, it
->>>>>>> a4ab9ee4
 
 from bookworm import typehints as t
 from bookworm.utils import normalize_line_breaks
