# coding: utf-8

"""
This file contains Bookworm's build system.
It uses the `invoke` package to define and run commands.
"""

import sys
import os
import platform
import shutil
import json
from io import BytesIO, StringIO
from datetime import datetime
from functools import wraps
from contextlib import redirect_stdout
from glob import glob
from pathlib import Path
from tempfile import TemporaryDirectory
from zipfile import ZipFile
from lzma import compress
from invoke import task, call
from invoke.exceptions import UnexpectedExit


PROJECT_ROOT = Path.cwd()
PACKAGE_FOLDER = PROJECT_ROOT / "bookworm"
ICON_SIZE = (256, 256)
GUIDE_HTML_TEMPLATE = """<!doctype html>
  <html lang="{lang}">
  <head>
  <title>{title}</title>
  </head>
  <body>
  {content}
  </body>
  </html>
"""


def _add_envars(context):
    sys.path.insert(0, str(PACKAGE_FOLDER))
    import app
    del sys.path[0]

    arch = app.arch
    build_folder = PROJECT_ROOT / "scripts" / "builder" / "dist" / arch / "Bookworm"
    context["build_folder"] = build_folder
    os.environ.update(
        {
            "IAPP_ARCH": arch,
            "IAPP_NAME": app.name,
            "IAPP_DISPLAY_NAME": app.display_name,
            "IAPP_VERSION": app.version,
            "IAPP_VERSION_EX": app.version_ex,
            "IAPP_AUTHOR": app.author,
            "IAPP_WEBSITE": app.website,
            "IAPP_COPYRIGHT": app.copyright,
            "IAPP_FROZEN_DIRECTORY": str(build_folder),
        }
    )
    context["_envars_added"] = True


def make_env(func):
    """Set the necessary environment variables."""

    @wraps(func)
    def wrapper(c, *args, **kwargs):
        if not c.get("_envars_added"):
            print("Adding environment variables...")
            _add_envars(c)
        return func(c, *args, **kwargs)

    return wrapper


@task(name="icons")
def make_icons(c):
    """Rescale images and embed them in a python module."""
    from PIL import Image
    from wx.tools.img2py import img2py

    print("Rescaling images and embedding them in bookworm.resources.images.py")
    TARGET_SIZE = (24, 24)
    IMAGE_SOURCE_FOLDER = PROJECT_ROOT / "fullsize_images"
    PY_MODULE = PACKAGE_FOLDER / "resources" / "images.py"
    if PY_MODULE.exists():
        PY_MODULE.unlink()
    with TemporaryDirectory() as temp:
        for index, imgfile in enumerate(Path(IMAGE_SOURCE_FOLDER).iterdir()):
            if imgfile.is_dir() or imgfile.suffix != ".png":
                continue
            fname = Path(temp) / imgfile.name
            Image.open(imgfile).resize(TARGET_SIZE).save(fname)
            append = bool(index)
            with redirect_stdout(StringIO()):
                img2py(
                    python_file=str(PY_MODULE),
                    image_file=str(fname),
                    imgName=fname.name[:-4],
                    append=append,
                    compressed=True,
                )
        print("*" * 10 + " Done Embedding Images" + "*" * 10)
    print ("Creating installer images...")
    inst_dst = PROJECT_ROOT / "scripts" / "builder" / "assets"
    inst_imgs = {
        "bookworm.ico": ICON_SIZE,
        "bookworm.bmp": (48, 48),
        "bookworm-logo.bmp": (164, 164),
    }
    for fname, imgsize in inst_imgs.items():
        imgfile = inst_dst.joinpath(fname)
        if not imgfile.exists():
            print(f"Creating image {fname}.")
            Image.open(IMAGE_SOURCE_FOLDER / "logo" / "bookworm.png")\
            .resize(imgsize)\
            .save(imgfile)
            print(f"Copied image {fname} to the assets folder.")
    website_header = PROJECT_ROOT / "docs" / "img" / "bookworm.png"
    if not website_header.exists():
        print("Website header logo is not there, creating it.")
        Image.open(IMAGE_SOURCE_FOLDER / "logo" / "bookworm.png").resize(
            (256, 256)
        ).save(website_header)
        print("Copied website header image  to the docs folder.")


@task
def format_code(c):
    print("Formatting code to conform to our coding guidelines")
    c.run("black .")


@task(name="docs")
@make_env
def build_docs(c):
    """Build the end-user documentation."""
    from mistune import markdown

    print("Building documentations")
    docs_src = PROJECT_ROOT / "docs" / "userguides"
    for folder in [fd for fd in docs_src.iterdir() if fd.is_dir()]:
        lang = folder.name
        md = folder / "bookworm.md"
        html = c["build_folder"] / "resources" / "docs" / lang / "bookworm.html"
        html.parent.mkdir(parents=True, exist_ok=True)
        content_md = md.read_text(encoding="utf8")
        content = markdown(content_md, escape=False)
        page_title = content_md.splitlines()[0].lstrip("#")
        html.write_text(
            GUIDE_HTML_TEMPLATE.format(
                lang=lang, title=page_title.strip(), content=content
            ),
            encoding="utf8"
        )
        print("Done building the documentations.")


@task
@make_env
def copy_assets(c):
    """Copy some static assets to the new build folder."""
    from PIL import Image

    print("Copying files...")
    files_to_copy = {
        PROJECT_ROOT / "LICENSE": c["build_folder"] / "resources" / "docs" / "license.txt",
        PROJECT_ROOT / "contributors.txt": c["build_folder"] / "resources" / "docs" / "contributors.txt",
        PROJECT_ROOT / "scripts" / "builder" / "assets" / "bookworm.ico": c["build_folder"],
    }
    for src, dst in files_to_copy.items():
        c.run(f"copy {src} {dst}", hide="stdout")
    ficos_src = PROJECT_ROOT / "fullsize_images"/ "file_icons"
    ficos_dst = c["build_folder"] / "resources" / "icons"
    ficos_dst.mkdir(parents=True, exist_ok=True)
    for img in [i for i in ficos_src.iterdir() if i.suffix == ".png"]:
        Image.open(img)\
        .resize(ICON_SIZE)\
        .save(ficos_dst.joinpath(img.name.split(".")[0] + ".ico"))
    print("Done copying files.")


@task
def copy_wx_catalogs(c):
    import wx

    src = Path(wx.__path__[0]) / "locale"
    dst = PACKAGE_FOLDER / "resources" / "locale"
    wx_langs = {fldr.name for fldr in src.iterdir() if fldr.is_dir()}
    app_langs = {fldr.name for fldr in dst.iterdir() if fldr.is_dir()}
    to_copy = wx_langs.intersection(app_langs)
    for lang in to_copy:
        c.run(
            f'copy "{src / lang / "LC_MESSAGES" / "wxstd.mo"}" "{dst / lang / "LC_MESSAGES"}"'
        )


@task
@make_env
def extract_msgs(c):
    print("Generating translation catalog template..")
    name = os.environ["IAPP_NAME"]
    author = os.environ["IAPP_AUTHOR"]
    args = " ".join(
        (
            f'-o "{str(PROJECT_ROOT / "scripts" / name)}.pot"',
            '-c "Translators:"',
            '--msgid-bugs-address "ibnomer2011@hotmail.com"',
            f'--copyright-holder="{author}"',
        )
    )
    c.run(f"pybabel extract {args} bookworm")
    print(
        "The translation catalog has been generated. You can find it in the scripts folder "
    )


@task
@make_env
def compile_msgs(c):
    print("Compiling .po message catalogs to binary format.")
    domain = os.environ["IAPP_NAME"]
    locale_dir = PACKAGE_FOLDER / "resources" / "locale"
    if list(locale_dir.rglob("*.po")):
        c.run(f'pybabel compile -D {domain} -d "{locale_dir}"')
        print("Done compiling message catalogs files.")
    else:
        print("No message catalogs found.")


@task(pre=(extract_msgs,))
@make_env
def update_msgs(c):
    print("Updating .po message catalogs with latest messages.")
    domain = os.environ["IAPP_NAME"]
    locale_dir = PACKAGE_FOLDER / "resources" / "locale"
    potfile = PROJECT_ROOT / "scripts" / f"{domain}.pot"
    if list(locale_dir.rglob("*.po")):
        c.run(
            f'pybabel update -i "{potfile}" -D {domain} '
            f'-d "{locale_dir}" --ignore-obsolete'
        )
        print("Done updating message catalogs files.")
    else:
        print("No message catalogs found.")


@task(pre=(extract_msgs,))
def init_lang(c, lang):
    from bookworm import app

    print(f"Creating a language catalog for language '{lang}'...")
    potfile = PROJECT_ROOT / "scripts" / f"{app.name}.pot"
    locale_dir = PACKAGE_FOLDER / "resources" / "locale"
    c.run(
        f'pybabel init -D {app.name} -i "{potfile}" '
        f'-d "{locale_dir}" --locale={lang}'
    )


@task(name="install", pre=(compile_msgs, copy_wx_catalogs))
def install_packages(c):
    print("Installing packages")
    with c.cd(str(PROJECT_ROOT / "packages")):
        pkg_names = c["packages_to_install"]
        arch = "x86" if "32bit" in platform.architecture()[0] else "x64"
        binary_packages = pkg_names[f"binary_{arch}"]
        packages = pkg_names["pure_python"] + [
            f"{arch}\\{pkg}" for pkg in binary_packages
        ]
        for package in packages:
            print(f"Installing package {package}")
            c.run(f"pip install --upgrade {package}", hide="stdout")
    with c.cd(str(PROJECT_ROOT)):
        print("Building Bookworm wheel.")
        c.run("py setup.py bdist_wheel", hide="stdout")
        wheel_path = next(Path(PROJECT_ROOT / "dist").glob("*.whl"))
        print("Installing Bookworm wheel")
        c.run(f"pip install --upgrade {wheel_path}", hide="stdout")
    print("Finished installing packages.")


@task
@make_env
def make_installer(c):
    """Build the NSIS installer for bookworm."""
    print("Building installer for bookworm...")
    with c.cd(str(PROJECT_ROOT / "scripts")):
        c.run("makensis bookworm.nsi", hide="stdout")
        print("Setup File Build Completed.")


@task
def clean(c, assets=False, siteconfig=False):
    """Remove intermediary build files and folders."""
    with c.cd(str(PROJECT_ROOT)):
        print("Cleaning compiled bytecode cache.")
        for item in PROJECT_ROOT.iterdir():
            if not item.is_dir() or item.name.startswith("."):
                # A special folder, move on
                continue
            for pyc in PROJECT_ROOT.rglob("__pycache__"):
                shutil.rmtree(pyc, ignore_errors=True)
        print("Cleaning up temporary files and directories.")
        folders_to_clean = c["folders_to_clean"]["everytime"]
        if assets:
            folders_to_clean.extend(c["folders_to_clean"]["assets"])
        if siteconfig:
            folders_to_clean.append(".appdata")
        glob_patterns = [
            (entry, glob(entry)) for entry in folders_to_clean if "*" in entry
        ]
        for entry, glbs in glob_patterns:
            folders_to_clean.remove(entry)
            folders_to_clean.extend(glbs)
        for to_remove in folders_to_clean:
            path = Path(to_remove)
            if not path.exists():
                continue
            print(f"Removing {path}")
            if path.is_file():
                path.unlink()
            else:
                shutil.rmtree(path, ignore_errors=True)
        print("Cleaned up all intermediary build folders.")


@task
@make_env
def copy_deps(c):
    """Copies the system dlls."""
    print("Statically linking vcredis 2015 ucrt ...")
    arch = os.environ["IAPP_ARCH"]
    dist_dir = os.environ["IAPP_FROZEN_DIRECTORY"]
    dlls = (
        f"C:\\Program Files (x86)\\Microsoft Visual Studio 14.0\\VC\\redist\\{arch}\\Microsoft.VC140.CRT\\msvcp140.dll",
        f"C:\\Program Files (x86)\\Microsoft Visual Studio 14.0\\VC\\redist\\{arch}\\Microsoft.VC140.OPENMP\\vcomp140.dll",
        f"C:\\Program Files (x86)\\Microsoft Visual Studio 14.0\\VC\\redist\\{arch}\\Microsoft.VC140.CRT\\vcruntime140.dll",
        f"C:\\Program Files (x86)\\Windows Kits\\10\\Redist\\ucrt\DLLs\\{arch}\\*",
    )
    for dll in dlls:
        try:
            c.run(f'copy "{dll}" "{dist_dir}"', hide="stdout")
        except UnexpectedExit:
            print(f"Faild to copy  {dll} to {dist_dir}")
            continue
    print("Static linking of vcredis 2015 ucrt is done.")


@task
@make_env
def freeze(c):
    """Freeze the app using pyinstaller."""
    from bookworm import app

    print("Freezing the application...")
    with c.cd(str(PROJECT_ROOT / "scripts" / "builder")):
        if app.get_version_info()["pre_type"] is None:
            print(
                "The current build is a final release. Turnning on python optimizations..."
            )
            os.environ["PYTHONOPTIMIZE"] = "2"
        c.run(
            f"pyinstaller Bookworm.spec --clean -y --distpath {c['build_folder'].parent}",
            hide=True,
        )
    print("App freezed. Trying to copy system dlls.")
    copy_deps(c)


@task
@make_env
def bundle_update(c):
    """Bundles the frozen app for use in updates.
    Uses zip and lzma compression.
    """
    print("Preparing update bundle...")
    from bookworm.utils import recursively_iterdir

    env = os.environ
    frozen_dir = Path(env["IAPP_FROZEN_DIRECTORY"])
    fname = f"{env['IAPP_DISPLAY_NAME']}-{env['IAPP_VERSION']}-{env['IAPP_ARCH']}-update.bundle"
    bundle_file = PROJECT_ROOT / "scripts" / fname
    archive_file = BytesIO()
    with ZipFile(archive_file, "w") as archive:
        for file in recursively_iterdir(frozen_dir):
            archive.write(file, file.relative_to(frozen_dir))
        archive.write(
            PROJECT_ROOT / "scripts" / "executables" / "bootstrap.exe", "bootstrap.exe"
        )
    archive_file.seek(0)
    data = compress(archive_file.getbuffer())
    bundle_file.write_bytes(data)
    print("Done preparing update bundle.")


@task
def update_version_info(c):
    from bookworm import app
    from bookworm.utils import generate_sha1hash

    artifacts_folder = PROJECT_ROOT / "scripts"
    json_file = artifacts_folder / "release-info.json"
    release_type = app.get_version_info()["pre_type"] or ""
    json_info = {release_type: {"version": app.version}}
    artifacts = dict(
        installer=artifacts_folder.glob("Bookworm*setup.exe"),
        update_bundle=artifacts_folder.glob("Bookworm*update.bundle"),
    )
    for artifact_type, artifact_files in artifacts.items():
        for file in artifact_files:
            json_info[release_type][f"{file.name}.sha1hash"] = generate_sha1hash(file)
    json_file.write_text(json.dumps(json_info, indent=2))
    print("Updated version information")


@task(name="libs")
@make_env
def build_and_include_libs(c):
    onecore_path = PROJECT_ROOT / "includes" / "sharp-onecore-synth"
<<<<<<< HEAD
    with c.cd(str(onecore_path)):
        c.run("nuget restore")
        c.run('"C:\Program Files (x86)\Microsoft Visual Studio\2019\Community\MSBuild\Current\Bin\MSBuild.exe" OcSpeechEngine.sln')
        src = onecore_path / "bin" / "Release" / "OcSpeechEngine.dll"
        dst = c["build_folder"]
        c.run(f"copy {src} {dst}")
=======
    src = onecore_path / "bin" / "Release" / "OcSpeechEngine.dll"
    dst = c["build_folder"]
    c.run(f"copy {src} {dst}")
>>>>>>> d25ae701


@task(
    pre=(clean, make_icons, install_packages, freeze),
    post=(build_docs, copy_assets, build_and_include_libs, make_installer, bundle_update),
)
@make_env
def build(c):
    """Freeze, package, and prepare the app for distribution."""


@task(name="dev", pre=(install_packages, make_icons))
def prepare_dev_environment(c):
    print("\r\nHappy hacking...")


@task(name="run")
def run_application(c, _filename=None, debug=True):
    """Runs the app."""
    try:
        from bookworm.bookworm import main
        from bookworm import app

        print(f"{app.display_name} v{app.version}")
        del main, app
    except ImportError as e:
        print("An import error was raised when trying to open the application.")
        print("Make sure that your development environment is ready.")
        print("To prepare your development environment run: invoke dev\r\n")
        print("Here is the traceback:\r\n")
        raise e
    args = []
    if _filename:
        args.append(f"--filename {_filename}")
    if debug:
        args.append("--debug")
    print(f"Debug mode is {'on' if debug else 'off'}.")
    c.run(f"py -m bookworm {' '.join(args)}")<|MERGE_RESOLUTION|>--- conflicted
+++ resolved
@@ -420,18 +420,9 @@
 @make_env
 def build_and_include_libs(c):
     onecore_path = PROJECT_ROOT / "includes" / "sharp-onecore-synth"
-<<<<<<< HEAD
-    with c.cd(str(onecore_path)):
-        c.run("nuget restore")
-        c.run('"C:\Program Files (x86)\Microsoft Visual Studio\2019\Community\MSBuild\Current\Bin\MSBuild.exe" OcSpeechEngine.sln')
-        src = onecore_path / "bin" / "Release" / "OcSpeechEngine.dll"
-        dst = c["build_folder"]
-        c.run(f"copy {src} {dst}")
-=======
     src = onecore_path / "bin" / "Release" / "OcSpeechEngine.dll"
     dst = c["build_folder"]
     c.run(f"copy {src} {dst}")
->>>>>>> d25ae701
 
 
 @task(
